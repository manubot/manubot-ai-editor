--- conflicted
+++ resolved
@@ -91,21 +91,6 @@
 Ensuring that you follow all steps above will increase our speed and ability to review.
 We will check for accuracy, style, code coverage, and scope.
 
-<<<<<<< HEAD
-#### Release publishing process
-
-Several manual and automated steps are involved with publishing `manubot-ai-editor` releases.
-See below for an overview of how this works.
-
-Notes about [semantic version](https://en.wikipedia.org/wiki/Software_versioning#Semantic_versioning) (semver) specifications:
-`manubot-ai-editor` version specifications are controlled through [`poetry-dynamic-versioning`](https://github.com/mtkennerly/poetry-dynamic-versioning) which leverages [`dunamai`](https://github.com/mtkennerly/dunamai) to create version data based on [git tags](https://git-scm.com/book/en/v2/Git-Basics-Tagging) and commits.
-`manubot-ai-editor` release git tags are automatically applied through [GitHub Releases](https://docs.github.com/en/repositories/releasing-projects-on-github/about-releases) and related inferred changes from [`release-drafter`](https://github.com/release-drafter/release-drafter).
-
-1. Open a pull request and use a repository label for `release-<semver release type>` to label the pull request for visibility with [`release-drafter`](https://github.com/release-drafter/release-drafter). On merging the pull request for the release, a [GitHub Actions workflow](https://docs.github.com/en/actions/using-workflows) defined in `draft-release.yml` leveraging [`release-drafter`](https://github.com/release-drafter/release-drafter) will draft a release for maintainers.
-1. The draft GitHub release will include a version tag based on the GitHub PR label applied and `release-drafter`.
-1. Make modifications as necessary to the draft GitHub release, then publish the release (the draft release does not normally need additional modifications).
-1. On publishing the release, another GitHub Actions workflow defined in `publish-pypi.yml` will run to build and deploy the Python package to PyPI (utilizing the earlier modified `pyproject.toml` semantic version reference for labeling the release).
-=======
 ## Versioning
 
 We use [`poetry-dynamic-versioning`](https://github.com/mtkennerly/poetry-dynamic-versioning) to help version this software through [`PEP 440`](https://peps.python.org/pep-0440/) standards.
@@ -134,5 +119,4 @@
 1. Open a pull request and use a repository label for `release-<semver release type>` to label the pull request for visibility with [`release-drafter`](https://github.com/release-drafter/release-drafter).
 1. On merging the pull request for the release, a [GitHub Actions workflow](https://docs.github.com/en/actions/using-workflows) defined in `draft-release.yml` leveraging [`release-drafter`](https://github.com/release-drafter/release-drafter) will draft a release for maintainers.
 1. The draft GitHub release will include a version tag based on the GitHub PR label applied and `release-drafter`.
-1. Make modifications as necessary to the draft GitHub release, then publish the release (the draft release does not require additional modifications by default).
->>>>>>> 091da532
+1. Make modifications as necessary to the draft GitHub release, then publish the release (the draft release does not require additional modifications by default).